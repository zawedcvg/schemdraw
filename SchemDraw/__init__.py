from .schemdraw import Element
from .schemdraw import Drawing
from .schemdraw import group_elements

<<<<<<< HEAD
__version__ = '0.5.1'
=======
__version__ = '0.6.0'
>>>>>>> dad2dbbe
<|MERGE_RESOLUTION|>--- conflicted
+++ resolved
@@ -2,8 +2,4 @@
 from .schemdraw import Drawing
 from .schemdraw import group_elements
 
-<<<<<<< HEAD
-__version__ = '0.5.1'
-=======
-__version__ = '0.6.0'
->>>>>>> dad2dbbe
+__version__ = '0.6.0'