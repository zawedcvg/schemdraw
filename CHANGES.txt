<<<<<<< HEAD
v0.17 - INPROGRESS

    - Add SegmentText nonglobal rotation mode
    - Add additional pathological elements CurrentMirror and VoltageMirror, along with a twoport VMCMPair
    - Fixed CurrentLabel placement with transistor elements, now follows biasing current
    - Fixed CurrentLabel positioning for elements with no center anchor
    - Add DataBusLine element
    - Fixed default style hierarchy on segments
    - Added compound twoport elements:
        - ElementTwoport
        - TwoPort
        - VoltageTransactor
        - TransimpedanceTransactor
        - CurrentTransactor
        - TransadmittanceTransactor
        - Nullor
    - Added pathological elements Nullator and Norator
    - Added Transistor elements AnalogNFet, AnalogPFet, and AnalogBiasedFet
=======
v0.17 - In progress...

    - Fixed regression bug in logicparse where labels were not drawn on inputs/outputs
    - Fix timing diagrams when async times are longer than the wave
    - Added NMos and PMos elements (credit: dtmaidenmueller)
    - Added arguments for length/width of CurrentLabel arrows (credit: Christian Seigel)

>>>>>>> 3bcadde2

v0.16 - 25-Mar-2023

    - Added `canvas` parameter to Drawing and draw method, and deprecated `backend` parameter.
    - Removed `elements` argument from Drawing. Use Drawing.add_elements.
    - Added `Drawing.set_anchor` to define anchor points, useful for ElementDrawing instances.
    - Added shunt resistor symbol Rshunt
    - Fixed lead length of XOR gates to align with OR gates
    - Fixed greater and less than symbols in SVG backend
    - Fixed some anchor positions on flowchart symbols
    - Allow font parameter to be the path of a TTF file
    - Removed old deprecations
    - Replaced setup.py with setup.cfg


v0.15 - 20-Jun-2022

    - Added DSP elements Circulator, Isolator, VGA
    - Added ZLabel element for right-angle impedance arrow labels
    - Changed DSP anchor names from 'in' to 'input' to avoid conflict with 'in' keyword
    - Fixed styles with nested ElementDrawing elements
    - Fixed zorder of filled elements in Matplotlib backend
    - Added mathfont parameter to labels for specifying different font on math labels
    - Added padx and pady parameters to Encircle elements
    - Moved SVG backend configuration to svgconfig object and deprecated 'settextmode'.
    - Added 'visible' parameter to Segment objects 


v0.14 - 09-Jan-2022

    - Added context manager to Drawing class.
    - Added Wire element for quick 90-degree connections
    - Added Encircle, EncircleBox, and Annotate elements
    - Added Wheatstone, Rectifier, SparkGap elements
    - Added "2T" version of transistor elements for placement as as two-terminal elements
    - `tox` and `toy` methods automatically change drawing direction, removing need to specify `right()` and `tox()`, for example.
    - Added `istart` and `iend` anchors to 2-Terminal elements for defining inner start and end points before lead extensions
    - Added `dot` and `idot` methods to two-terminal elements
    - Added '-o' and '-\|' arrow types to draw dot or endcap instead of arrow at the end of lines
    - Added `leads` parameter to OpAmp for adding lead extensions
    - Added `lead` parameter to Grounds, Vss, and Vdd
    - Added optional `dx` and `dy` parameters to `to` and `at` methods for quick fine-tuning of placement
    - Added optional `length` parameter to `up`, `down`, `left`, and `right` on two-terminal elements
    - Improved placement of CurrentLabel arrows
    - Fix default label position on Vss element
    - Fix positioning of switch contact bubbles
    - Fix text rotation in svg backend and path mode
    - The `scale` method now maintains the length of two-terminal elements


v0.13 - 19-Dec-2021

    - Added Digital Timing Diagram elements
    - Added Table and Kmap elements
    - Added Arc2, Arc3, ArcN, ArcZ, ArcLoop elements, useful for state machine diagrams
    - Added drop method to Element class to specify where to leave the drawing position
    - Added move_from method to Drawing class to move relative to another element anchor
    - Added more anchors to all flowchart elements
    - Improved layout of flowchart elements. **May affect layout of some existing flowchart diagrams.**
    - Added SegmentBezier for creating elements with curves
    - Deprecated SegmentArrow in favor of Segment with arrow parameter


v0.12 - 05-Nov-2021

    - Fixed Arrow and LineDot element placement when placed with anchor
    - Fixed copy/pickle of Element class
    - Fixed importing * from schemdraw.elements


v0.11 - 10-Jul-2021

    - Fixed placing elements by anchor when anchors were defined using a tuple rather than Point
    - SVG backend adds option for SVG1.x format for better compatibility with SVG renderers
    - Restore compabitliiby with Python 3.7 via conditional import of typing_extensions.


v0.10 - 30-Apr-2021

    - Added options to place labels inside Mixer elements
    - Fixed arrowhead overshoot
    - Fixed get_imagedata function
    - Update pip install to include optional dependencies
    - Added ziamath optional dependency for rendering math in SVG backend
    - Added LoopArrow as superclass of LoopCurrent, for placing a loop anywhere


v0.9.1 - 30-Jan-2021

    - Fixed missing module in setup.py.


v0.9 - 30-Jan-2021

    - Added optional SVG backend for drawing directly to an SVG image
    - Implemented method-chaining "fluent" interface for building elements
    - Added `elements.style` method for setting U.S. or European/IEC resistor style
    - Added parameter for drawing schematic on existing matplotlib axis
    - Added string parser for creating logic diagrams from expressions like "A or B"
    - Fixed zooming of arc segments
    - Added type annotations
    - Added `Drawing.move` method for moving cursor by dx and dy.
    - Drawing class implements += operator, so elements can be added by `Drawing += Element()`
    - Removed dependency on Numpy
    - Added Drawing.interactive` to allow element-by-element drawing with Matplotlib's plt.ion().
    - Now requires Python 3.8+

    - New Elements:
        - CPE (Constant Phase Element)
        - Varactor
        - FuseIEEE
        - FuseIEC
        - SwitchRotary
        - SwitchReed
        - Jack
        - Plug
        - Ic555
        - IcDIP
        - SevenSegment
        - Outlet Elements
    
    - Deprecations:
        - `Element.add_label` is deprecated (use `Element.label`)
        - `Drawing.loopI` is deprecated (add a `LoopCurrent` element)
        - `Drawing.labelI` is deprecated (add a `CurrentLabel` element)
        - `Drawing.labelI_inline` is deprecated (add a `CurrentLabelInline` element)



v0.8 - 15-Aug-2020

    - Changed Header anchors to `pinN` for consistency with Ic.
    - Improved label placement with respect to anchor positions.
    - Prevent duplicate figures from showing in Jupyter Element representation
    - Improvements for headless server operation to prevent popup window
    - Added some undocumented features to documentation
    - Added `Drawing.get_imagedata` function for returning raw image bytes
    - Fixed pip installation issue with module capitalization. Must import lowercase `schemdraw`.


v0.7.1 - 26-Jun-2020

    - Bug fix: restore usage outside of Jupyter, so that Matplotlib window is shown when calling Drawing.draw().


v0.7 - 21-Jun-2020

    - Dropped support for Python 2. Now requires 3.7+.
    - Elements are now subclasses of Element. Previous (dict) element names are translated into
      new class names. Any user-defined elements will need to be converted to classes.
      The `group_elements` function is replaced with `ElementDrawing` class.      
    - Allow `fontsize` or `size` keyword arguments interchangeably in Drawing and add_label
    - Updated flow.Decision to use keyword arguments for labeling decision branches
    - The Ic element label offset parameter changed from `lblofst` to `lofst` 
      to avoid conflict with the main element label.
    - Direct access to Drawing.fig and Drawing.ax are no longer available. Instead, Drawing.draw()
      returns a schemdraw.Figure instance with fig and ax attributes.
    - Implemented Jupyter representation functions for both Drawing and Element classes.

    - New Elements:
        - Coax
        - Triax
        - SwitchDpst
        - SwitchDpdt
        - Relay
        - Optocoupler
        - Arrow
        - LineDot
        - Breaker
        - OrthoLines
        - RightLines
        - BusConnect
        - BusLine
        - Tag
        - Photoresistor
        - PhotoresistorBox
        - Thermistor
        - DiodeShockley
        - PotBox
        - RBoxVar
        - Solar
        - Neon
        - SourceSquare
        - AntennaLoop
        - AntennaLoop2
        - AudioJack
        - Tgate
        - Schmitt
        - SchmittNot
        - SchmittAnd
        - SchmittNand


v0.6.0, 11-Feb-2020

    - Refactored internals to allow more control over individual components of drawing.
      Should have no effect unless the user is accessing internal attributes of the Element object.
      This also adds the `segments` list to the Element object, which allows finer control over 
      individual bits of the drawing.
    - Updated add_label so that "top" labels should always appear on top, regardless of flip/reverse
    - Swapped the direction of current sources, so that a current source with direction "up" has the
      arrow pointing up.
    - Added "zorder" parameter in the element definition dictionary and `add` method
    - Added `elements.ic` and `elements.multiplexer` functions as replacements to `blackbox` and `mux`.
      These include more functionality such as adjusting indiviudal pin rotation, color, and inverter bubbles.
    - Labels can be placed relative to an anchor position using the `add_label` method. This could be
      useful, for example, in labeling pin numbers on a logic gate or opamp.
    - Added new anchors to OPAMPs for power supply and offset nulls.      
        
    - New Elements:
        - MIC
        - MOTOR

    - Documentation:
        - Upgraded documentation to Sphinx and moved to readthedocs.org at https://schemdraw.readthedocs.io/en/latest/.
        - Changed preferred import to `import SchemDraw.elements as elm`. Apparently some people still
          use import * with pylab; this suggestion will help avoid conflicts.        


v0.5.0, 21-Jul-2019
    - Added flowcharting symbol methods to SchemDraw.flow module
    - Added signal processing symbols to SchemDraw.dsp module
    - Implemented fill parameter on Drawing.add to fill shapes and closed paths with a solid color
    - New elements:
        - Fuse
        - CapacitorVar,
        - DiodeTunnel
        - Jfet
        - Diac
        - Triac
        - SCR


v0.4.0, 03-Nov-2018
    - Fixed drawing of NOT and related gates to property extend the path
    - Fixed arrow translation when grouping elements
    - Fixed sidelabels and plabels of blackbox when empty
    - Fixed arc drawing due to change in Matplotlib 2.2 on asymmetric partial arcs


v0.3.0, 03-Jul-2017
    - Added function for drawing multiplexers/demultiplexers
    - Updates to labelI() method to allow reversing arrow and changing length
    - Add CSS to documentation
    - New elements:
        - PHOTODIODE
        - NFET4
        - PFET4
        - VSS
        - VDD


v0.2.2, 06-Mar-2016
    - Documentation updates
    - New elements:
        - Transformer
        - Josephson Junction (JJ)


v0.2.1, 03-May-2015
    - Fixed anchor names when element overwrites base anchor, such as BJT_PNP.
    - Added showplot keyword to draw() for non-interactive mode.
    - Added 2-collector BJT.
    - Documentation: added gallery of schematics.


v0.2.0, 29-Apr-2015
    - Added default line width argument to drawing() class. Default width is now 1.5.
    - Converted documentation to use all vector-based images
    - Added XKCD-mode example
    - New elements: 
        - BATTERY
        - BAT_CELL
        - SPEAKER
        - BUTTON
        - BUTTON_NC
        - XTAL
        - MEMRISTOR,
        - SCHOTTKY
        - ZENER
        - LED2


v0.1.4, 30-Sep-2014
    - Add function to group several elements into one
    - Add blackbox() function to generate box elements with arbitrary inputs
    - Allow element definition to specify label alignment
    - Added linestyle to element kwargs and definition
    - New elements:
        - LED
        - OPAMP_NOSIGN
        - GAP_LABEL
        - ELLIPSIS


v0.1.3, 21-Sep-2014
    - Added logic gate elements
    - Added transparent and dpi options to save() function
    - Fixed issues with zooming and rotating elements with arcs
    - LaTeX typesetting uses sans-serif, regular fonts for consistency


v0.1.0, 25-Aug-2014
    - Initial Release<|MERGE_RESOLUTION|>--- conflicted
+++ resolved
@@ -1,5 +1,4 @@
-<<<<<<< HEAD
-v0.17 - INPROGRESS
+v0.17 - In progress...
 
     - Add SegmentText nonglobal rotation mode
     - Add additional pathological elements CurrentMirror and VoltageMirror, along with a twoport VMCMPair
@@ -17,15 +16,10 @@
         - Nullor
     - Added pathological elements Nullator and Norator
     - Added Transistor elements AnalogNFet, AnalogPFet, and AnalogBiasedFet
-=======
-v0.17 - In progress...
-
     - Fixed regression bug in logicparse where labels were not drawn on inputs/outputs
     - Fix timing diagrams when async times are longer than the wave
     - Added NMos and PMos elements (credit: dtmaidenmueller)
     - Added arguments for length/width of CurrentLabel arrows (credit: Christian Seigel)
-
->>>>>>> 3bcadde2
 
 v0.16 - 25-Mar-2023
 
