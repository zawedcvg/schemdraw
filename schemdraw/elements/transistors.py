--- conflicted
+++ resolved
@@ -1,27 +1,11 @@
 ''' Transistor elements '''
 
-<<<<<<< HEAD
 from __future__ import annotations
-
-from .elements import Element, Element2Term
-from .twoterm import reswidth
-from ..segments import Segment, SegmentCircle
-from ..types import Point, XY
-
-fetw = reswidth * 4
-feth = reswidth * 5
-fetl = feth / 2
-=======
-__all__ = [
-    'Bjt', 'Bjt2', 'BjtNpn', 'BjtNpn2', 'BjtPnp', 'BjtPnp2', 'BjtPnp2c', 'BjtPnp2c2',
-    'JFet', 'JFet2', 'JFetN', 'JFetN2', 'JFetP', 'JFetP2',
-    'NFet', 'NFet2', 'NMos', 'NMos2', 'PFet', 'PFet2', 'PMos', 'PMos2']
-
 
 from .elements import Element, Element2Term
 from .twoterm import reswidth
 from ..segments import Segment, SegmentPoly, SegmentCircle
-from ..types import Point
+from ..types import Point, XY
 
 
 class Mosfet(Element):
@@ -314,10 +298,9 @@
         super().__init__(*d, variant='pmos', diode=diode, circle=circle, **kwargs)
 
 
-fetw = reswidth*4
-feth = reswidth*5
-fetl = feth/2
->>>>>>> 3bcadde2
+fetw = reswidth * 4
+feth = reswidth * 5
+fetl = feth / 2
 fetgap = reswidth
 fetr = reswidth * .7  # Radius of "not" bubble
 
